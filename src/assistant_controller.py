--- conflicted
+++ resolved
@@ -22,15 +22,12 @@
     find_notes_by_keyword,
     add_email,
     add_address,
-<<<<<<< HEAD
     add_tag_to_contact,
     show_tags_for_contact,
     remove_tag_from_contact,
     find_notes_by_tag,
     show_all_sorted_tags,
     show_all_notes_sorted_by_tags,
-=======
->>>>>>> 33b68810
 )
 
 COMMANDS = {
@@ -53,15 +50,12 @@
     "hello": "",
     "add-email": add_email,
     "add-address": add_address,
-<<<<<<< HEAD
     "add-tag": add_tag_to_contact,
     "show-tags": show_tags_for_contact,
     "remove-tag": remove_tag_from_contact,
     "find-notes-by-tag": find_notes_by_tag,
     "show-all-tags": show_all_sorted_tags,
     "show-all-notes-by-tags": show_all_notes_sorted_by_tags,
-=======
->>>>>>> 33b68810
 }
 
 

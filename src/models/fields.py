--- conflicted
+++ resolved
@@ -185,15 +185,9 @@
         Returns:
             str: The note content, and if available, the name.
         """
-<<<<<<< HEAD
 
         tags_str = f" [Tags: {', '.join(self.tags)}]" if self.tags else ""
         return f"Note: '{self.value}'{tags_str}"
-=======
-        if self.name:
-            return f"{self.name}: '{self.value}'"
-        return f"Note: '{self.value}'"
->>>>>>> 33b68810
 
 
 class Email(Field):

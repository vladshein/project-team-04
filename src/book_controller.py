"""
book controller
"""

import pickle
from typing import Callable, List, Tuple

from src.models.address_book import AddressBook, Record
from src.models.fields import (
    PhoneNumberValueError,
    BirthdayValueError,
    NameValueError,
    EmailValueError,
    AddressValueError,
)


def input_error(func: Callable) -> Callable:
    """
    Decorator to handle common input errors for bot commands.

    Args:
        func (Callable): The function to decorate.

    Returns:
        Callable: The wrapped function with error handling.
    """

    def inner(*args, **kwargs):
        try:
            return func(*args, **kwargs)
        except (
            PhoneNumberValueError,
            BirthdayValueError,
            NameValueError,
            EmailValueError,
            AddressValueError,
        ) as e:
<<<<<<< HEAD
=======
            return e
        except ValueError as e:
>>>>>>> fb14d038
            return e
        except KeyError:
            return "Contact not found or no contact information."

    return inner


def parse_input(user_input: str) -> Tuple[str, List[str]]:
    """
        Parse user input into a command and its arguments.
    NameValueError
        Args:
            user_input (str): The raw input from the user.

        Returns:
            Tuple[str, List[str]]: The command and list of arguments.
    """
    cmd, *args = user_input.split()
    cmd = cmd.strip().lower()
    return cmd, args


@input_error
def add_contact(args: List[str], book: AddressBook) -> str:
    """
    Add a new contact or update an existing one with a phone number.

    Args:
        args (List[str]): List containing the name and phone number.
        book (AddressBook): The address book instance.

    Returns:
        str: Success message indicating contact addition or update.
    """
    try:
        name, phone, *_ = args
    except ValueError as e:
        raise ValueError(
            "Incorrect input command argument. Use: 'add [name] [phone_number]'"
        ) from e
    record = book.find(name)
    message = "Contact updated."
    if record is None:
        record = Record(name)
        book.add_record(record)
        message = "Contact added."
    if phone:
        if record.find_phone(phone):
            return "This phone number already exists."
        try:
            record.add_phone(phone)
        except PhoneNumberValueError:
            if message == "Contact updated.":
                message = "The contact was not updated because you entered an incorrect phone number."
            else:
                message = "Contact added without a phone number because you entered an incorrect phone number."
    return message


@input_error
def remove_contact(args: List[str], book: AddressBook) -> str:
    """
    Delete contact.

    Args:
        args (List[str]): List containing the name and phone number.
        book (AddressBook): The address book instance.

    Returns:
        str: Success message indicating contact deleted.
    """
    try:
        name, *_ = args
    except ValueError as e:
        raise ValueError(
            "Incorrect input command argument. Use: 'delete [name]'"
        ) from e
    record = book.find(name)
    if not record:
        raise KeyError
    answer = input("Are you sure you want to delete a contact ? y/n \n")
    if answer.lower() == "y":
        book.delete(name)
        return f"Contact {name} deleted"
    return f"Contact {name} not deleted"


@input_error
def remove_phone(args: List[str], book: AddressBook) -> str:
    """Remove the phone number of existing contact.
        Args:
        args (List[str]): List containing the name, old phone number, and new phone number.
        book (AddressBook): The address book instance.

    Returns:
        str: Success or error message.
    """
    try:
        name, phone, *_ = args
    except ValueError as e:
        raise ValueError(
            "Incorrect input command argument. Use: 'delete-phone [name] [phone]'"
        ) from e
    record = book.find(name)
    if not record:
        raise KeyError
    record.remove_phone(phone)
    return "Phone number deleted"


@input_error
def change_contact(args: List[str], book: AddressBook) -> str:
    """
    Change the phone number of an existing contact.

    Args:
        args (List[str]): List containing the name, old phone number, and new phone number.
        book (AddressBook): The address book instance.

    Returns:
        str: Success or error message.
    """
    try:
        name, old_phone, new_phone, *_ = args
    except ValueError as e:
        raise ValueError(
            "Incorrect input command argument. Use: 'change [name] [old_number] [new_number]'"
        ) from e
    record = book.find(name)
    if not record:
        raise KeyError
    if record.find_phone(new_phone):
        return f"This phone number: {new_phone} already exists."
    record.edit_phone(old_phone, new_phone)
    return f"Contact {name} updated."


@input_error
def show_phone(args: List[str], book: AddressBook) -> str:
    """
    Show the phone number of a contact.

    Args:
        args (List[str]): List containing the name.
        book (AddressBook): The address book instance.

    Returns:
        str: The phone number or an error message.
    """
    try:
        name, *_ = args
    except ValueError as e:
        raise ValueError(
            "Incorrect input command argument. Use: 'phone [name] [old_number] [new_number]'"
        ) from e
    record = book.find(name)
    if not record:
        raise KeyError
    return str(record)


@input_error
def show_all(_: List[str], book: AddressBook) -> str:
    """
    Show all contacts.

    Args:
        book (AddressBook): The address book instance.

    Returns:
        str: All contacts formatted as a string, or an error message if empty.
    """
    if not book.data:
        return "Sorry, your phone book is empty."

    all_contacts = ""
    for _, phone in book.data.items():
        all_contacts += f"{phone}\n"
    return all_contacts.strip()


@input_error
def add_birthday(args: List[str], book: AddressBook) -> str:
    """
        Add a birthday to an existing contact.
    args
        Args:
            args (List[str]): List containing the name and birthday.
            book (AddressBook): The address book instance.

        Returns:
            str: Success message indicating birthday addition.
    """
    try:
        name, birthday, *_ = args
    except ValueError as e:
        raise ValueError(
            "Incorrect input command argument. Use: 'add_birthday [name] [DD.MM.YYYY]'"
        ) from e
    record = book.find(name)
    if not record:
        raise KeyError
    record.add_birthday(birthday)
    return "Contact birthday added"


@input_error
def show_birthday(args: List[str], book: AddressBook) -> str:
    """
    Show the birthday of a contact.

    Args:
        args (List[str]): List containing the name.
        book (AddressBook): The address book instance.

    Returns:
        str: The birthday or an error message.
    """
    try:
        name, *_ = args
    except ValueError as e:
        raise ValueError(
            "Incorrect input command argument. Use: 'show_birthday [name]'"
        ) from e
    record = book.find(name)
    if not record or not record.birthday:
        raise KeyError
    return str(record.birthday)


@input_error
def birthdays(args: list[str], book: AddressBook) -> str:
    """
    Show upcoming birthdays.

    Args:
        book (AddressBook): The address book instance.

    Returns:
        str: List of upcoming birthdays or a message indicating none.
    """
    if args:
        days = int(args[0])
        upcoming_birthdays = book.get_upcoming_birthdays(days)
    else:
        upcoming_birthdays = book.get_upcoming_birthdays()
    upcoming = ""
    if upcoming_birthdays:
        for birthday in upcoming_birthdays:
            upcoming += f"Name : {birthday['name']:<10} - congratulation_date: \
            {birthday['congratulation_date']}\n"
        return upcoming.strip()
    return "No upcoming birthdays"


def save_data(book: AddressBook, filename: str = "addressbook.pkl") -> None:
    """
    Save the address book to a file.
    """
    with open(filename, "wb") as f:
        pickle.dump(book, f)


def load_data(filename: str = "addressbook.pkl"):
    """
    Load the address book from a file.
    """
    try:
        with open(filename, "rb") as f:
            return pickle.load(f)
    except FileNotFoundError:
        return AddressBook()


@input_error
def add_note_to_contact(args: List[str], book: AddressBook) -> str:
    """
    Add a note to an existing contact.

    Args:
        args (List[str]): List containing the contact name, note name, and note content.
        book (AddressBook): The address book instance.

    Returns:
        str: Success message indicating note addition.
    """
    if len(args) < 3:
        raise ValueError(
            "Insufficient arguments provided. Expected contact name, note name, and note content."
        )

    contact_name = args[0]
    note_name = args[1]
    note_content = " ".join(
        args[2:]
    )  # Join the rest of the arguments as the note content

    record = book.find(contact_name)
    if not record:
        raise KeyError(f"Contact with name '{contact_name}' not found.")

    record.add_note(note_content, note_name)
    return "Note added."


@input_error
def edit_note_in_contact(args: List[str], book: AddressBook) -> str:
    """
    Edit a note in an existing contact.

    Args:
        args (List[str]): List containing the contact name, note name to edit, and new note content.
        book (AddressBook): The address book instance.

    Returns:
        str: Success message indicating note update.
    """
    if len(args) < 3:
        raise ValueError(
            "Insufficient arguments provided. Expected contact name, note name to edit, and new note content."
        )

    contact_name = args[0]
    note_name = args[1]
    new_note_content = " ".join(
        args[2:]
    )  # Join the rest of the arguments as the new note content

    record = book.find(contact_name)
    if not record:
        raise KeyError(f"Contact with name '{contact_name}' not found.")

    record.edit_note(note_name, new_note_content)
    return "Note updated."


@input_error
def remove_note_from_contact(args: List[str], book: AddressBook) -> str:
    """
    Remove a note from an existing contact by note name.

    Args:
        args (List[str]): List containing the contact name and note name.
        book (AddressBook): The address book instance.

    Returns:
        str: Success message indicating note removal.
    """
    if len(args) < 2:
        raise ValueError(
            "Insufficient arguments provided. Expected contact name and note name."
        )

    contact_name = args[0]
    note_name = args[1]

    record = book.find(contact_name)
    if not record:
        raise KeyError(f"Contact with name '{contact_name}' not found.")

    record.remove_note_by_name(note_name)
    return "Note removed."


@input_error
def show_notes_for_contact(args: List[str], book: AddressBook) -> str:
    """
    Show all notes for a contact.

    Args:
        args (List[str]): List containing the name.
        book (AddressBook): The address book instance.

    Returns:
        str: All notes for the contact or an error message.
    """
    try:
        name, *_ = args
    except ValueError as e:
        raise ValueError(
            "Incorrect input command argument. Use: 'show-notes [name]'"
        ) from e
    record = book.find(name)
    if not record or not record.notes:
        raise KeyError
    notes = "\n".join(str(note) for note in record.notes)
    return f"Notes for {name}:\n{notes}"


@input_error
def find_notes_by_keyword(args: List[str], book: AddressBook) -> str:
    """
    Find notes containing a specific keyword.

    Args:
        args (List[str]): List containing the keyword.
        book (AddressBook): The address book instance.

    Returns:
        str: List of notes containing the keyword or a message indicating none.
    """
    if not args:
        raise ValueError("No keyword provided. Please provide a keyword to search.")

    keyword = args[0]
    notes_found = []

    # Iterate through all records in the address book
    for record in book.data.values():
        # Find notes in each record that contain the keyword
        notes = record.find_note_by_keyword(keyword)
        if notes:
            for note in notes:
                notes_found.append((record.name.value, note.name, note.value))

    # Format the output
    if notes_found:
        return "\n".join(
            f"Contact: {contact_name}, Note Name: {note_name}, Note: {note_value}"
            for contact_name, note_name, note_value in notes_found
        )
    return "No notes found containing the keyword."


@input_error
def add_email(args, book: AddressBook):
    try:
        name, email = args
    except ValueError as e:
        raise ValueError(
            "Incorrect input command argument. Use: 'add_email [name] [email]'"
        ) from e
    record = book.find(name)
    if not record:
        raise KeyError
    record.add_email(email)
    return "Email added."


@input_error
def add_address(args, book: AddressBook):
    try:
        name, *address = args
    except ValueError as e:
        raise ValueError(
            "Incorrect input command argument. Use: 'add_address [address]'"
        ) from e
    record = book.find(name)
    if not record:
        raise KeyError
    record.add_address(address)
    return "Address added."<|MERGE_RESOLUTION|>--- conflicted
+++ resolved
@@ -36,11 +36,8 @@
             EmailValueError,
             AddressValueError,
         ) as e:
-<<<<<<< HEAD
-=======
             return e
         except ValueError as e:
->>>>>>> fb14d038
             return e
         except KeyError:
             return "Contact not found or no contact information."
